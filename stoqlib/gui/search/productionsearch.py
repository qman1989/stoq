--- conflicted
+++ resolved
@@ -40,13 +40,9 @@
 from stoqlib.gui.editors.producteditor import ProductionProductEditor
 from stoqlib.gui.editors.productioneditor import (ProductionItemProducedEditor,
                                                   ProductionItemLostEditor)
-<<<<<<< HEAD
+from stoqlib.gui.printing import print_report
 from stoqlib.gui.search.productsearch import (ProductSearch,
                                               ProductSearchQuantity)
-=======
-from stoqlib.gui.printing import print_report
-from stoqlib.gui.search.productsearch import ProductSearch
->>>>>>> b6f1f07e
 from stoqlib.lib.translation import stoqlib_gettext
 from stoqlib.reporting.production import ProductionItemReport
 
@@ -161,13 +157,11 @@
     def _on_lost_button__clicked(self, widget):
         self._run_editor(ProductionItemLostEditor)
 
-<<<<<<< HEAD
 
 class ProductionHistorySearch(ProductSearchQuantity):
     title = _(u'Production History Search')
     show_production_columns = True
-=======
+
     def _on_print_button__clicked(self, widget):
         print_report(ProductionItemReport, self.results,
-                     filters=self.search.get_search_filters(),)
->>>>>>> b6f1f07e
+                     filters=self.search.get_search_filters(),)