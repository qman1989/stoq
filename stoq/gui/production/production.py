--- conflicted
+++ resolved
@@ -33,13 +33,9 @@
 
 from stoqlib.database.runtime import new_transaction, finish_transaction
 from stoqlib.domain.production import ProductionOrder
-<<<<<<< HEAD
 from stoqlib.gui.dialogs.startproduction import StartProductionDialog
-from stoqlib.gui.search.productionsearch import ProductionProductSearch
-=======
 from stoqlib.gui.search.productionsearch import (ProductionProductSearch,
                                                  ProductionItemsSearch)
->>>>>>> 0dad8dec
 from stoqlib.gui.search.servicesearch import ServiceSearch
 from stoqlib.gui.wizards.productionwizard import ProductionWizard
 
@@ -138,13 +134,11 @@
     def on_ToolbarNewProduction__activate(self, action):
         self._open_production_order()
 
-<<<<<<< HEAD
     def on_ToolbarStartProduction__activate(self, action):
         self._start_production_order()
-=======
+
     def on_ToolbarProductionItemsSearch__activate(self, action):
         self.run_dialog(ProductionItemsSearch, self.conn)
->>>>>>> 0dad8dec
 
     def on_edit_button__clicked(self, widget):
         order = self.results.get_selected_rows()[0]
